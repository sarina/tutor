--- conflicted
+++ resolved
@@ -1,20 +1,16 @@
 # Changelog (nightly branch)
 
-<<<<<<< HEAD
-Note: Breaking changes between versions are indicated by "💥".
+<!--
+This changelog is for tracking changes made to the nightly branch (see:
+https://docs.tutor.overhang.io/tutorials/nightly.html). The format of this file is identical
+to the CHANGELOG.md file, except that there are no release or "Unrelased" sections. Entries
+will be backported to the master branch at every major release.
+When backporting changes to master, we should keep only the entries that correspond to user-
+facing changes.
+-->
 
 - [Improvement] For Tutor Nightly (and only Nightly), official plugins are now installed from their nightly branches on GitHub instead of a version range on PyPI. This will allow Nightly users to install all official plugins by running ``pip install -e ".[full]"``.
 - [Bugfix] Remove edX references from bulk emails ([issue](https://github.com/openedx/build-test-release-wg/issues/100)).
 - [Bugfix] Update ``celery`` invocations for lms-worker and cms-worker to be compatible with Celery 5 CLI.
 - [Improvement] Point CMS at its config file using ``CMS_CFG`` environment variable instead of deprecated ``STUDIO_CFG``.
 - [Bugfix] Start MongoDB when running migrations, because a new data migration fails if MongoDB is not running
-=======
-<!--
-his changelog is for tracking changes made to the nightly branch (see:
-https://docs.tutor.overhang.io/tutorials/nightly.html). The format of this file is identical
-to the CHANGELOG.md file, except that there are not releases or "Unrelased sections. Entries
-will be backported to the master branch at every major release.
-When backporting changes to master, we should keep only the entries that correspond to user-
-facing changes.
--->
->>>>>>> 4b587e41
