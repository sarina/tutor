services:

  # Set bind-mounted folder ownership
  permissions:
    image: {{ DOCKER_IMAGE_PERMISSIONS }}
    restart: on-failure
    entrypoint: []
    command: ["sh", "/usr/local/bin/setowners.sh"]
    environment:
      OPENEDX_USER_ID: "1000"
    volumes:
      # Command script
      - ../apps/permissions/setowners.sh:/usr/local/bin/setowners.sh:ro
      # Bind-mounted volumes to set ownership
      - ../../data/lms:/mounts/lms
      - ../../data/cms:/mounts/cms
      - ../../data/openedx-media:/mounts/openedx
      - ../../data/openedx-media-private:/mounts/openedx-private
      {% if RUN_MONGODB %}- ../../data/mongodb:/mounts/mongodb{% endif %}
      {% if RUN_MYSQL %}- ../../data/mysql:/mounts/mysql{% endif %}
      {% if RUN_ELASTICSEARCH %}- ../../data/elasticsearch:/mounts/elasticsearch{% endif %}
      {% if RUN_REDIS %}- ../../data/redis:/mounts/redis{% endif %}
      {{ patch("local-docker-compose-permissions-volumes")|indent(6) }}

  ############# External services

  {% if RUN_MONGODB -%}
  mongodb:
    image: {{ DOCKER_IMAGE_MONGODB }}
    # Use WiredTiger in all environments, just like at edx.org
    command: mongod --storageEngine wiredTiger
    restart: unless-stopped
    user: "999:999"
    volumes:
      - ../../data/mongodb:/data/db
    depends_on:
      - permissions
  {%- endif %}

  {% if RUN_MYSQL -%}
  mysql:
    image: {{ DOCKER_IMAGE_MYSQL }}
    command: >
      mysqld
      --character-set-server=utf8mb4
      --collation-server=utf8mb4_unicode_ci
      --binlog-expire-logs-seconds=259200
      --mysql-native-password=ON
    restart: unless-stopped
    user: "999:999"
    volumes:
      - ../../data/mysql:/var/lib/mysql
    environment:
      MYSQL_ROOT_PASSWORD: "{{ MYSQL_ROOT_PASSWORD }}"
  {%- endif %}

  {% if RUN_ELASTICSEARCH -%}
  elasticsearch:
    image: {{ DOCKER_IMAGE_ELASTICSEARCH }}
    environment:
      - cluster.name=openedx
      - bootstrap.memory_lock=true
      - discovery.type=single-node
      - "ES_JAVA_OPTS=-Xms{{ ELASTICSEARCH_HEAP_SIZE }} -Xmx{{ ELASTICSEARCH_HEAP_SIZE }}"
    ulimits:
      memlock:
        soft: -1
        hard: -1
    restart: unless-stopped
    user: "1000:1000"
    volumes:
      - ../../data/elasticsearch:/usr/share/elasticsearch/data
    depends_on:
      - permissions
  {%- endif %}

  {% if RUN_REDIS -%}
  redis:
    image: {{ DOCKER_IMAGE_REDIS }}
    working_dir: /openedx/redis/data
    user: "1000:1000"
    volumes:
      - ../apps/redis/redis.conf:/openedx/redis/config/redis.conf:ro
      - ../../data/redis:/openedx/redis/data
    command: redis-server /openedx/redis/config/redis.conf
    restart: unless-stopped
    depends_on:
      - permissions
  {%- endif %}

  {% if RUN_SMTP -%}
  smtp:
    image: {{ DOCKER_IMAGE_SMTP }}
    restart: unless-stopped
    user: "100:101"
    environment:
      HOSTNAME: "{{ LMS_HOST }}"
  {%- endif %}

  ############# LMS and CMS

  lms:
    image: {{ DOCKER_IMAGE_OPENEDX }}
    environment:
      SERVICE_VARIANT: lms
      DJANGO_SETTINGS_MODULE: lms.envs.tutor.production
      UWSGI_WORKERS: {{ OPENEDX_LMS_UWSGI_WORKERS }}
    restart: unless-stopped
    volumes:
      - ../apps/openedx/settings/lms:/openedx/edx-platform/lms/envs/tutor:ro
      - ../apps/openedx/settings/cms:/openedx/edx-platform/cms/envs/tutor:ro
      - ../apps/openedx/config:/openedx/config:ro
      - ../apps/openedx/uwsgi.ini:/openedx/uwsgi.ini:ro
      - ../../data/lms:/openedx/data
      - ../../data/openedx-media:/openedx/media
      - ../../data/openedx-media-private:/openedx/media-private
      {%- for mount in iter_mounts(MOUNTS, "openedx", "lms") %}
      - {{ mount }}
      {%- endfor %}
    depends_on:
      - permissions
      {% if RUN_MYSQL %}- mysql{% endif %}
      {% if RUN_ELASTICSEARCH %}- elasticsearch{% endif %}
      {% if RUN_MONGODB %}- mongodb{% endif %}
      {% if RUN_REDIS %}- redis{% endif %}
      {% if RUN_SMTP %}- smtp{% endif %}
      {{ patch("local-docker-compose-lms-dependencies")|indent(6) }}

  cms:
    image: {{ DOCKER_IMAGE_OPENEDX }}
    environment:
      SERVICE_VARIANT: cms
      DJANGO_SETTINGS_MODULE: cms.envs.tutor.production
      UWSGI_WORKERS: {{ OPENEDX_CMS_UWSGI_WORKERS }}
    restart: unless-stopped
    volumes:
      - ../apps/openedx/settings/lms:/openedx/edx-platform/lms/envs/tutor:ro
      - ../apps/openedx/settings/cms:/openedx/edx-platform/cms/envs/tutor:ro
      - ../apps/openedx/config:/openedx/config:ro
      - ../apps/openedx/uwsgi.ini:/openedx/uwsgi.ini:ro
      - ../../data/cms:/openedx/data
      - ../../data/openedx-media:/openedx/media
      - ../../data/openedx-media-private:/openedx/media-private
      {%- for mount in iter_mounts(MOUNTS, "openedx", "cms") %}
      - {{ mount }}
      {%- endfor %}
    depends_on:
      - permissions
      - lms
      {% if RUN_MYSQL %}- mysql{% endif %}
      {% if RUN_ELASTICSEARCH %}- elasticsearch{% endif %}
      {% if RUN_MONGODB %}- mongodb{% endif %}
      {% if RUN_REDIS %}- redis{% endif %}
      {% if RUN_SMTP %}- smtp{% endif %}
      {{ patch("local-docker-compose-cms-dependencies")|indent(6) }}

<<<<<<< HEAD
  ############# LMS and CMS workers

  lms-worker:
    image: {{ DOCKER_IMAGE_OPENEDX }}
    environment:
      SERVICE_VARIANT: lms
      DJANGO_SETTINGS_MODULE: lms.envs.tutor.production
    command: celery --app=lms.celery worker --loglevel=info --hostname=edx.lms.core.default.%%h --max-tasks-per-child=100 --exclude-queues=edx.cms.core.default
    restart: unless-stopped
    volumes:
      - ../apps/openedx/settings/lms:/openedx/edx-platform/lms/envs/tutor:ro
      - ../apps/openedx/settings/cms:/openedx/edx-platform/cms/envs/tutor:ro
      - ../apps/openedx/config:/openedx/config:ro
      - ../../data/lms:/openedx/data
      - ../../data/openedx-media:/openedx/media
      - ../../data/openedx-media-private:/openedx/media-private
      {%- for mount in iter_mounts(MOUNTS, "openedx", "lms-worker") %}
      - {{ mount }}
      {%- endfor %}
    depends_on:
      - lms

  cms-worker:
    image: {{ DOCKER_IMAGE_OPENEDX }}
    environment:
      SERVICE_VARIANT: cms
      DJANGO_SETTINGS_MODULE: cms.envs.tutor.production
    command: celery --app=cms.celery worker --loglevel=info --hostname=edx.cms.core.default.%%h --max-tasks-per-child 100 --exclude-queues=edx.lms.core.default
    restart: unless-stopped
    volumes:
      - ../apps/openedx/settings/lms:/openedx/edx-platform/lms/envs/tutor:ro
      - ../apps/openedx/settings/cms:/openedx/edx-platform/cms/envs/tutor:ro
      - ../apps/openedx/config:/openedx/config:ro
      - ../../data/cms:/openedx/data
      - ../../data/openedx-media:/openedx/media
      - ../../data/openedx-media-private:/openedx/media-private
      {%- for mount in iter_mounts(MOUNTS, "openedx", "cms-worker") %}
      - {{ mount }}
      {%- endfor %}
    depends_on:
      - cms

=======
>>>>>>> 14e51004
  {{ patch("local-docker-compose-services")|indent(2) }}<|MERGE_RESOLUTION|>--- conflicted
+++ resolved
@@ -154,49 +154,4 @@
       {% if RUN_SMTP %}- smtp{% endif %}
       {{ patch("local-docker-compose-cms-dependencies")|indent(6) }}
 
-<<<<<<< HEAD
-  ############# LMS and CMS workers
-
-  lms-worker:
-    image: {{ DOCKER_IMAGE_OPENEDX }}
-    environment:
-      SERVICE_VARIANT: lms
-      DJANGO_SETTINGS_MODULE: lms.envs.tutor.production
-    command: celery --app=lms.celery worker --loglevel=info --hostname=edx.lms.core.default.%%h --max-tasks-per-child=100 --exclude-queues=edx.cms.core.default
-    restart: unless-stopped
-    volumes:
-      - ../apps/openedx/settings/lms:/openedx/edx-platform/lms/envs/tutor:ro
-      - ../apps/openedx/settings/cms:/openedx/edx-platform/cms/envs/tutor:ro
-      - ../apps/openedx/config:/openedx/config:ro
-      - ../../data/lms:/openedx/data
-      - ../../data/openedx-media:/openedx/media
-      - ../../data/openedx-media-private:/openedx/media-private
-      {%- for mount in iter_mounts(MOUNTS, "openedx", "lms-worker") %}
-      - {{ mount }}
-      {%- endfor %}
-    depends_on:
-      - lms
-
-  cms-worker:
-    image: {{ DOCKER_IMAGE_OPENEDX }}
-    environment:
-      SERVICE_VARIANT: cms
-      DJANGO_SETTINGS_MODULE: cms.envs.tutor.production
-    command: celery --app=cms.celery worker --loglevel=info --hostname=edx.cms.core.default.%%h --max-tasks-per-child 100 --exclude-queues=edx.lms.core.default
-    restart: unless-stopped
-    volumes:
-      - ../apps/openedx/settings/lms:/openedx/edx-platform/lms/envs/tutor:ro
-      - ../apps/openedx/settings/cms:/openedx/edx-platform/cms/envs/tutor:ro
-      - ../apps/openedx/config:/openedx/config:ro
-      - ../../data/cms:/openedx/data
-      - ../../data/openedx-media:/openedx/media
-      - ../../data/openedx-media-private:/openedx/media-private
-      {%- for mount in iter_mounts(MOUNTS, "openedx", "cms-worker") %}
-      - {{ mount }}
-      {%- endfor %}
-    depends_on:
-      - cms
-
-=======
->>>>>>> 14e51004
   {{ patch("local-docker-compose-services")|indent(2) }}